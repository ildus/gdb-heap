# Copyright (C) 2010  David Hugh Malcolm
#
# This library is free software; you can redistribute it and/or
# modify it under the terms of the GNU Lesser General Public
# License as published by the Free Software Foundation; either
# version 2.1 of the License, or (at your option) any later version.
#
# This library is distributed in the hope that it will be useful,
# but WITHOUT ANY WARRANTY; without even the implied warranty of
# MERCHANTABILITY or FITNESS FOR A PARTICULAR PURPOSE.  See the GNU
# Lesser General Public License for more details.
#
# You should have received a copy of the GNU Lesser General Public
# License along with this library; if not, write to the Free Software
# Foundation, Inc., 59 Temple Place, Suite 330, Boston, MA  02111-1307  USA

'''
gdb 7 hooks for glibc's heap implementation

See /usr/src/debug/glibc-*/malloc/
e.g. /usr/src/debug/glibc-2.11.1/malloc/malloc.h and /usr/src/debug/glibc-2.11.1/malloc/malloc.c

This file is licenced under the LGPLv2.1
'''

import re

import gdb

from heap import WrappedPointer, WrappedValue, caching_lookup_type, \
    type_char_ptr, check_missing_debuginfo

class MChunkPtr(WrappedPointer):
    '''Wrapper around glibc's mchunkptr

    Note:
      as_address() gives the address of the chunk as seen by the malloc implementation
      as_mem() gives the address as seen by the user of malloc'''

    # size field is or'ed with PREV_INUSE when previous adjacent chunk in use
    PREV_INUSE = 0x1

    # /* extract inuse bit of previous chunk */
    # #define prev_inuse(p)       ((p)->size & PREV_INUSE)


    # size field is or'ed with IS_MMAPPED if the chunk was obtained with mmap()
    IS_MMAPPED = 0x2

    # /* check for mmap()'ed chunk */
    # #define chunk_is_mmapped(p) ((p)->size & IS_MMAPPED)


    # size field is or'ed with NON_MAIN_ARENA if the chunk was obtained
    # from a non-main arena.  This is only set immediately before handing
    # the chunk to the user, if necessary.
    NON_MAIN_ARENA = 0x4

    # /* check for chunk from non-main arena */
    # #define chunk_non_main_arena(p) ((p)->size & NON_MAIN_ARENA)

    SIZE_BITS = (PREV_INUSE|IS_MMAPPED|NON_MAIN_ARENA)

    @classmethod
    def gdb_type(cls):
        # Deferred lookup of the "mchunkptr" type:
        return caching_lookup_type('mchunkptr')

    def size(self):
        if not(hasattr(self, '_cached_size')):
            self._cached_size = long(self.field('size'))
        return self._cached_size

    def chunksize(self):
        return self.size() & ~(self.SIZE_BITS)

    def has_flag(self, flag):
        return self.size() & flag

    def has_PREV_INUSE(self):
        return self.has_flag(self.PREV_INUSE)

    def has_IS_MMAPPED(self):
        return self.has_flag(self.IS_MMAPPED)

    def has_NON_MAIN_ARENA(self):
        return self.has_flag(self.NON_MAIN_ARENA)

    def __str__(self):
        result = ('<%s chunk=0x%x mem=0x%x'
                  % (self.__class__.__name__,
                     self.as_address(),
                     self.as_mem()))
        if self.has_PREV_INUSE():
            result += ' PREV_INUSE'
        else:
            result += ' prev_size=%i' % self.field('prev_size')
        if self.has_NON_MAIN_ARENA():
            result += ' NON_MAIN_ARENA'
        if self.has_IS_MMAPPED():
            result += ' IS_MMAPPED'
        else:
            if self.is_inuse():
                result += ' inuse'
            else:
                result += ' free'
        SIZE_SZ = caching_lookup_type('size_t').sizeof
        result += ' chunksize=%i memsize=%i>' % (self.chunksize(),
                                                 self.chunksize() - (2 * SIZE_SZ))
        return result

    def as_mem(self):
        # Analog of chunk2mem: the address as seen by the program (e.g. malloc)
        SIZE_SZ = caching_lookup_type('size_t').sizeof
        return self.as_address() + (2 * SIZE_SZ)

    def is_inuse(self):
        # Is this chunk is use?
        if self.has_IS_MMAPPED():
            return True
        # Analog of #define inuse(p)
        #   ((((mchunkptr)(((char*)(p))+((p)->size & ~SIZE_BITS)))->size) & PREV_INUSE)
        nc = self.next_chunk()
        return nc.has_PREV_INUSE()

    def next_chunk(self):
        # Analog of:
        #   #define next_chunk(p) ((mchunkptr)( ((char*)(p)) + ((p)->size & ~SIZE_BITS) ))
        ptr = self._gdbval.cast(type_char_ptr)
        cs = self.chunksize()
        ptr += cs
        ptr = ptr.cast(MChunkPtr.gdb_type())
        #print 'next_chunk returning: 0x%x' % ptr
        return MChunkPtr(ptr)

    def prev_chunk(self):
        # Analog of:
        #   #define prev_chunk(p) ((mchunkptr)( ((char*)(p)) - ((p)->prev_size) ))
        ptr = self._gdbval.cast(type_char_ptr)
        ptr -= self.field('prev_size')
        ptr = ptr.cast(MChunkPtr.gdb_type())
        return MChunkPtr(ptr)

class MBinPtr(MChunkPtr):
    # Wrapper around an "mbinptr"

    @classmethod
    def gdb_type(cls):
        # Deferred lookup of the "mbinptr" type:
        return caching_lookup_type('mbinptr')

    def first(self):
        return MChunkPtr(self.field('fd'))

    def last(self):
        return MChunkPtr(self.field('bk'))

class MFastBinPtr(MChunkPtr):
    # Wrapped around a mfastbinptr
    pass

class MallocState(WrappedValue):
    # Wrapper around struct malloc_state, as defined in malloc.c

    def fastbin(self, idx):
        return MFastBinPtr(self.field('fastbinsY')[idx])

    def bin_at(self, i):
        # addressing -- note that bin_at(0) does not exist
        #  (mbinptr) (((char *) &((m)->bins[((i) - 1) * 2]))
        #	     - offsetof (struct malloc_chunk, fd))

        ptr = self.field('bins')[(i-1)*2]
        #print '001', ptr
        ptr = ptr.address
        #print '002', ptr
        ptr = ptr.cast(type_char_ptr)
        #print '003', ptr
        ptr -= offsetof('struct malloc_chunk', 'fd')
        #print '004', ptr
        ptr = ptr.cast(MBinPtr.gdb_type())
        #print '005', ptr
        return MBinPtr(ptr)

    def iter_chunks(self):
        '''Yield a sequence of MChunkPtr corresponding to all chunks of memory
        in the heap (both used and free), in order of ascending address'''

        for c in self.iter_mmap_chunks():
            yield c

        for c in self.iter_sbrk_chunks():
            yield c

    def iter_mmap_chunks(self):
        for inf in gdb.inferiors():
            for (start, end) in iter_mmap_heap_chunks(inf.pid):
                # print "Trying 0x%x-0x%x" % (start, end)
                try:
                    chunk = MChunkPtr(gdb.Value(start).cast(MChunkPtr.gdb_type()))
                    # Does this look like the first chunk within a range of
                    # mmap address space?
                    #print ('0x%x' % chunk.as_address() + chunk.chunksize())
                    if (not chunk.has_NON_MAIN_ARENA() and chunk.has_IS_MMAPPED()
                        and chunk.as_address() + chunk.chunksize() <= end):

                        # Iterate upwards until you reach "end" of mmap space:
                        while chunk.as_address() < end and chunk.has_IS_MMAPPED():
                            yield chunk
                            # print '0x%x' % chunk.as_address(), chunk
                            chunk = chunk.next_chunk()
                except RuntimeError:
                    pass

    def iter_sbrk_chunks(self):
        '''Yield a sequence of MChunkPtr corresponding to all chunks of memory
        in the heap (both used and free), in order of ascending address, for those
        from sbrk_base upwards'''
        # FIXME: this is currently a hack; I need to verify my logic here

        # As I understand it, it's only possible to navigate the following ways:
        #
        # For a chunk with PREV_INUSE:0, then prev_size is valid, and can be used
        # to substract down to the start of that chunk
        # For a chunk with PREV_INUSE:1, then prev_size is not readable (reading it
        # could lead to SIGSEGV), and it's not possible to get at the size of the
        # previous chunk.

        # For a free chunk, we have next/prev pointers to a doubly-linked list
        # of other free chunks.

        # For a chunk, we have the size, and that size gives us the address of the next chunk in RAM
        # So if we know the address of the first chunk, then we can use this to iterate upwards through RAM,
        # and thus iterate over all of the chunks

        # To support multiple arenas, we must use this calculation to derive it instead of relying on mp_.sbrk_base.
        # (gdb) print (char *)main_arena->top + (main_arena->top->size & ~(0x4 | 0x2 | 0x1)) - main_arena->system_mem
        #
        arena = glibc_arenas.cur_arena
        arena_top = arena.field('top')
        m_arena_top = MChunkPtr(arena_top)
        base = arena_top.cast(type_char_ptr) + gdb.Value(m_arena_top.chunksize()) - arena.field('system_mem')
        chunk = MChunkPtr(base.cast(MChunkPtr.gdb_type()))

        # sbrk_base is NULL when no small allocations have happened:
        if chunk.as_address() > 0:
            # Iterate upwards until you reach "top":
            top = long(self.field('top'))
            while chunk.as_address() != top:
                yield chunk
                # print '0x%x' % chunk.as_address(), chunk
                try:
                    chunk = chunk.next_chunk()
                except RuntimeError:
                    break

    def iter_free_chunks(self):
        '''Yield a sequence of MChunkPtr (some of which may be MFastBinPtr),
        corresponding to the free chunks of memory'''
        # Account for top:
        print 'top'
        yield MChunkPtr(self.field('top'))

        NFASTBINS = self.NFASTBINS()
        # Traverse fastbins:
        for i in xrange(0, NFASTBINS):
            print 'fastbin %i' % i
            p = self.fastbin(i)
            while not p.is_null():
                # FIXME: untested
                yield MChunkPtr(p)
                p = p.field('fd') # FIXME: wrap

        #   for (p = fastbin (av, i); p != 0; p = p->fd) {
        #     ++nfastblocks;
        #     fastavail += chunksize(p);
        #   }
        # }

        # Must keep this in-sync with malloc.c:
        # FIXME: can we determine this dynamically from within gdb?
        NBINS = 128

        # Traverse regular bins:
        for i in xrange(1, NBINS):
            print 'regular bin %i' % i
            b = self.bin_at(i)
            #print 'b: %s' % b
            p = b.last()
            n = 0
            #print 'p:', p
            while p.as_address() != b.as_address():
                #print 'n:', n
                #print 'b:', b
                #print 'p:', p
                n+=1
                yield p
                p = MChunkPtr(p.field('bk'))
        #    for (p = last(b); p != b; p = p->bk) {
        #        ++nblocks;
        #          avail += chunksize(p);
        #    }
        # }

    def NFASTBINS(self):
        fastbinsY = self.field('fastbinsY')
        return array_length(fastbinsY)

class MallocPar(WrappedValue):
    # Wrapper around static struct malloc_par mp_
    @classmethod
    def get(cls):
        # It's a singleton:
        gdbval = gdb.parse_and_eval('mp_')
        return MallocPar(gdbval)

def sbrk_base():
    mp_ = MallocPar.get()
    try:
        return long(mp_.field('sbrk_base'))
    except RuntimeError, e:
        check_missing_debuginfo(e, 'glibc')
        raise e

"""
"""


# See malloc.c:
#    struct mallinfo mALLINFo(mstate av)
#    {
#      struct mallinfo mi;
#      size_t i;
#      mbinptr b;
#      mchunkptr p;
#      INTERNAL_SIZE_T avail;
#      INTERNAL_SIZE_T fastavail;
#      int nblocks;
#      int nfastblocks;
#
#      /* Ensure initialization */
#      if (av->top == 0)  malloc_consolidate(av);
#
#      check_malloc_state(av);
#
#      /* Account for top */
#      avail = chunksize(av->top);
#      nblocks = 1;  /* top always exists */
#
#      /* traverse fastbins */
#      nfastblocks = 0;
#      fastavail = 0;
#
#      for (i = 0; i < NFASTBINS; ++i) {
#        for (p = fastbin (av, i); p != 0; p = p->fd) {
#          ++nfastblocks;
#          fastavail += chunksize(p);
#        }
#      }
#
#      avail += fastavail;
#
#      /* traverse regular bins */
#      for (i = 1; i < NBINS; ++i) {
#        b = bin_at(av, i);
#        for (p = last(b); p != b; p = p->bk) {
#          ++nblocks;
#          avail += chunksize(p);
#        }
#      }
#
#      mi.smblks = nfastblocks;
#      mi.ordblks = nblocks;
#      mi.fordblks = avail;
#      mi.uordblks = av->system_mem - avail;
#      mi.arena = av->system_mem;
#      mi.hblks = mp_.n_mmaps;
#      mi.hblkhd = mp_.mmapped_mem;
#      mi.fsmblks = fastavail;
#      mi.keepcost = chunksize(av->top);
#      mi.usmblks = mp_.max_total_mem;
#      return mi;
#    }
#


def iter_mmap_heap_chunks(pid):
    '''Try to locate the memory-mapped heap allocations for the given
    process (by PID) by reading /proc/PID/maps

    Yield a sequence of (start, end) pairs'''
    for line in open('/proc/%i/maps' % pid):
        # print line,
        # e.g.:
        # 38e441e000-38e441f000 rw-p 0001e000 fd:01 1087                           /lib64/ld-2.11.1.so
        # 38e441f000-38e4420000 rw-p 00000000 00:00 0
        hexd = r'[0-9a-f]'
        hexdigits = '(' + hexd + '+)'
        m = re.match(hexdigits + '-' + hexdigits
                     + r' ([r\-][w\-][x\-][ps]) ' + hexdigits
                     + r' (..:..) (\d+)\s+(.*)',
                     line)
        if m:
            # print m.groups()
            start, end, perms, offset, dev, inode, pathname = m.groups()
            # PROT_READ, PROT_WRITE, MAP_PRIVATE:
            if perms == 'rw-p':
                if offset == '00000000': # FIXME bits?
                    if dev == '00:00': # FIXME
                        if inode == '0': # FIXME
                            if pathname == '': # FIXME
                                # print 'heap line?:', line
                                # print m.groups()
                                start, end = [int(m.group(i), 16) for i in (1, 2)]
                                yield (start, end)
        else:
            print 'unmatched :', line

class GlibcArenas(object):
    def __init__(self):
        self.main_arena = self.get_main_arena()
        self.cur_arena = self.get_ms(self.main_arena)
        self.get_arenas()

    def get_main_arena(self):
        return gdb.parse_and_eval("main_arena")

    def get_ms(self, arena_dereference=None):
        if arena_dereference:
            ms = MallocState(arena_dereference)
        else:
            ms = self.cur_arena

        return ms

    def get_arenas(self):
        ar_ptr = self.get_ms(self.main_arena)

        self.arenas = []
        while True:
            self.arenas.append(ar_ptr)

            if ar_ptr.address != ar_ptr.field('next'):
                ar_ptr = self.get_ms(ar_ptr.field('next').dereference())

            if ar_ptr.address == self.main_arena.address:
                return

<<<<<<< HEAD

=======
>>>>>>> 9bac9fe3

glibc_arenas = GlibcArenas()<|MERGE_RESOLUTION|>--- conflicted
+++ resolved
@@ -446,9 +446,4 @@
             if ar_ptr.address == self.main_arena.address:
                 return
 
-<<<<<<< HEAD
-
-=======
->>>>>>> 9bac9fe3
-
 glibc_arenas = GlibcArenas()